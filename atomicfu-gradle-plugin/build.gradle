apply plugin: 'kotlin'
apply plugin: 'java-gradle-plugin'

apply from: rootProject.file('gradle/compile-options.gradle')

ext.configureKotlin(org.jetbrains.kotlin.gradle.tasks.KotlinCompile)

dependencies {
    compile gradleApi()
<<<<<<< HEAD
    compile project(":atomicfu-transformer")
    compile 'org.jetbrains.kotlin:kotlin-stdlib'

    compileOnly "org.jetbrains.kotlin:kotlin-gradle-plugin:$kotlin_version"

    testCompile gradleTestKit()
    testCompile 'org.jetbrains.kotlin:kotlin-test'
    testCompile 'org.jetbrains.kotlin:kotlin-test-junit'
    testCompile 'junit:junit:4.12'
}

configurations {
    testPluginClasspath
}

dependencies {
    testPluginClasspath "org.jetbrains.kotlin:kotlin-gradle-plugin:$kotlin_version"
}

evaluationDependsOn(':atomicfu')
def atomicfu = project(':atomicfu')
def atomicfuJvmJarTask = atomicfu.tasks.getByName(atomicfu.kotlin.targets.jvm.artifactsTaskName)
def atomicfuJsJarTask = atomicfu.tasks.getByName(atomicfu.kotlin.targets.js.artifactsTaskName)
def atomicfuMetadataJarTask = atomicfu.tasks.getByName(atomicfu.kotlin.targets.metadata.artifactsTaskName)

// Write the plugin's classpath to a file to share with the tests
task createClasspathManifest {
    dependsOn(atomicfuJvmJarTask)
    dependsOn(atomicfuJsJarTask)
    dependsOn(atomicfuMetadataJarTask)

    def outputDir = file("$buildDir/$name")
    outputs.dir outputDir

    doLast {
        outputDir.mkdirs()
        file("$outputDir/plugin-classpath.txt").text = (sourceSets.main.runtimeClasspath + configurations.testPluginClasspath).join("\n")
        file("$outputDir/atomicfu-jvm.txt").text = atomicfuJvmJarTask.archivePath
        file("$outputDir/atomicfu-js.txt").text = atomicfuJsJarTask.archivePath
        file("$outputDir/atomicfu-metadata.txt").text = atomicfuMetadataJarTask.archivePath
    }
}

// Add the classpath file to the test runtime classpath
dependencies {
    testRuntime files(createClasspathManifest)
=======

    compileOnly "org.jetbrains.kotlin:kotlin-gradle-plugin:$kotlin_version"
>>>>>>> 259c4315
}<|MERGE_RESOLUTION|>--- conflicted
+++ resolved
@@ -7,7 +7,6 @@
 
 dependencies {
     compile gradleApi()
-<<<<<<< HEAD
     compile project(":atomicfu-transformer")
     compile 'org.jetbrains.kotlin:kotlin-stdlib'
 
@@ -54,8 +53,4 @@
 // Add the classpath file to the test runtime classpath
 dependencies {
     testRuntime files(createClasspathManifest)
-=======
-
-    compileOnly "org.jetbrains.kotlin:kotlin-gradle-plugin:$kotlin_version"
->>>>>>> 259c4315
 }