--- conflicted
+++ resolved
@@ -3,12 +3,7 @@
     repositories {
         jcenter()
         maven { url "https://plugins.gradle.org/m2/" }
-<<<<<<< HEAD
-        maven { url 'https://dl.bintray.com/kotlin/kotlin-dev' }
         maven { url 'https://kotlin.bintray.com/kotlin-eap' }
-=======
-        maven { url 'https://dl.bintray.com/kotlin/kotlin-eap' }
->>>>>>> 259c4315
         maven { url 'https://dl.bintray.com/jetbrains/kotlin-native-dependencies' }
     }
     
@@ -23,10 +18,6 @@
     repositories {
         jcenter()
         maven { url 'https://kotlin.bintray.com/kotlin-eap' }
-<<<<<<< HEAD
-        maven { url 'https://dl.bintray.com/kotlin/kotlin-dev' }
-=======
->>>>>>> 259c4315
     }
 
     def deployVersion = properties['DeployVersion']
