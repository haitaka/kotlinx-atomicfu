--- conflicted
+++ resolved
@@ -5,22 +5,24 @@
 import java.io.File
 import java.io.FileReader
 import org.mozilla.javascript.Token
+import java.util.regex.*
 
 private const val ATOMIC_CONSTRUCTOR = """atomic\$(ref|int|long|boolean)\$"""
 private const val ATOMIC_ARRAY_CONSTRUCTOR = """Atomic(Ref|Int|Long|Boolean)Array\$(ref|int|long|boolean|ofNulls)"""
-private const val MANGLED_VALUE_PROP = "kotlinx\\\$atomicfu\\\$value"
+private const val MANGLED_VALUE_PROP = "kotlinx\$atomicfu\$value"
+
 private const val RECEIVER = "\$receiver"
 private const val SCOPE = "scope"
 private const val FACTORY = "factory"
 private const val REQUIRE = "require"
 private const val KOTLINX_ATOMICFU = "'kotlinx-atomicfu'"
-<<<<<<< HEAD
+private const val MODULE_KOTLINX_ATOMICFU = "\$module\$kotlinx_atomicfu"
 private const val ARRAY = "Array"
 private const val FILL = "fill"
 private const val GET_ELEMENT = "get\\\$atomicfu"
-=======
-private const val MODULE_KOTLINX_ATOMICFU = "\$module\$kotlinx_atomicfu"
->>>>>>> 2562c025
+
+private val MANGLE_VALUE_REGEX = Regex(".${Pattern.quote(MANGLED_VALUE_PROP)}")
+private val ARRAY_GET_VALUE_REGEX = Regex(".$GET_ELEMENT\\((\\d+)\\).${Pattern.quote(MANGLED_VALUE_PROP)}")
 
 class AtomicFUTransformerJS(
     inputDir: File,
@@ -59,8 +61,8 @@
     // erase getting value of atomic field
     private fun AstNode.eraseGetValue(): String {
         val res = this.toSource()
-        val primitiveGetValue = Regex(".$MANGLED_VALUE_PROP")
-        val arrayGetValue = Regex(".$GET_ELEMENT\\((\\d+)\\).$MANGLED_VALUE_PROP")
+        val primitiveGetValue = MANGLE_VALUE_REGEX
+        val arrayGetValue = ARRAY_GET_VALUE_REGEX
         return res.replace(arrayGetValue) { matchResult -> "[${matchResult.groupValues[1]}]" }
                   .replace(primitiveGetValue) { "" }
     }
@@ -158,25 +160,6 @@
 
     inner class AtomicConstructorDetector : NodeVisitor {
         override fun visit(node: AstNode?): Boolean {
-<<<<<<< HEAD
-            if (node is VariableInitializer && node.initializer is PropertyGet) {
-                val initializer = (node.initializer as PropertyGet).property.toSource()
-                if (initializer.matches(Regex(ATOMIC_CONSTRUCTOR))) {
-                    atomicConstructors.add(node.target.toSource())
-                    node.initializer = null
-                }
-                if (initializer.matches(Regex(ATOMIC_ARRAY_CONSTRUCTOR))) {
-                    val initialValue = when (initializer.substringAfterLast('$')) {
-                        "int" -> "0"
-                        "long" -> "0"
-                        "boolean" -> "false"
-                        else -> null
-                    }
-                    atomicArrayConstructors[node.target.toSource()] = initialValue
-                    node.initializer = null
-                }
-                return false
-=======
             if (node is Block) {
                 for (stmt in node) {
                     if (stmt is VariableDeclaration) {
@@ -189,7 +172,24 @@
                         }
                     }
                 }
->>>>>>> 2562c025
+            }
+            if (node is VariableInitializer && node.initializer is PropertyGet) {
+                val initializer = (node.initializer as PropertyGet).property.toSource()
+                if (initializer.matches(Regex(ATOMIC_CONSTRUCTOR))) {
+                    atomicConstructors.add(node.target.toSource())
+                    node.initializer = null
+                }
+                if (initializer.matches(Regex(ATOMIC_ARRAY_CONSTRUCTOR))) {
+                    val initialValue = when (initializer.substringAfterLast('$')) {
+                        "int" -> "0"
+                        "long" -> "0"
+                        "boolean" -> "false"
+                        else -> null
+                    }
+                    atomicArrayConstructors[node.target.toSource()] = initialValue
+                    node.initializer = null
+                }
+                return false
             }
             return true
         }
@@ -239,10 +239,18 @@
                     }
                 }
             }
+            // remove value property call
             if (node.type == Token.GETPROP) {
                 if ((node as PropertyGet).property.toSource() == MANGLED_VALUE_PROP) {
-                    // $receiver.kotlinx$atomicfu$value in inline functions
-                    if (node.target.toSource() == RECEIVER) {
+                    // A.a.value
+                    if (node.target.type == Token.GETPROP) {
+                        val clearField = node.target as PropertyGet
+                        val targetNode = clearField.target
+                        val clearProperety = clearField.property
+                        node.setLeftAndRight(targetNode, clearProperety)
+                    }
+                    // other cases with $receiver.kotlinx$atomicfu$value in inline functions
+                    else if (node.target.toSource() == RECEIVER) {
                         val rr = ReceiverResolver()
                         node.enclosingFunction.visit(rr)
                         if (rr.receiver != null) {
