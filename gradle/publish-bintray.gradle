/*
 * Copyright 2017-2018 JetBrains s.r.o. Use of this source code is governed by the Apache 2.0 license.
 */

// Configures publishing of Maven artifacts to Bintray

apply plugin: 'maven'
apply plugin: 'maven-publish'

apply from: project.rootProject.file('gradle/maven-central.gradle')

// todo: figure out how we can check it in a generic way
def isMultiplatform = project.name == 'atomicfu'

if (!isMultiplatform) {
    // Regular java modules need 'java-library' plugin for proper publication
    apply plugin: 'java-library'

    // MPP projects pack their sources automtically, java libraries need to explicitly pack them
    task sourcesJar(type: Jar) {
        archiveClassifier = 'sources'
        from "src/main/kotlin"
    }
}

// empty xxx-javadoc.jar
task javadocJar(type: Jar) {
    archiveClassifier = 'javadoc'
}

publishing {
    repositories {
        maven {
            def user = 'kotlin'
            def repo = 'kotlinx'
            def name = 'kotlinx.atomicfu'
            url = "https://api.bintray.com/maven/$user/$repo/$name/;publish=0"

            credentials {
                username = project.hasProperty('bintrayUser') ? project.property('bintrayUser') : System.getenv('BINTRAY_USER')
                password = project.hasProperty('bintrayApiKey') ? project.property('bintrayApiKey') : System.getenv('BINTRAY_API_KEY')
            }
        }
    }
    
    if (!isMultiplatform) {
        // Configure java publications for non-MPP projects
        publications {
            // plugin configures its own publication pluginMaven
            if (project.name == 'atomicfu-gradle-plugin') {
                pluginMaven(MavenPublication) {
                    artifact sourcesJar
                }
            } else {
                maven(MavenPublication) {
                    from components.java
                    artifact sourcesJar

                    if (project.name.endsWith("-maven-plugin")) {
                        pom.packaging = 'maven-plugin'
                    }
                }
            }
        }
    }

    publications.all {
        pom.withXml(configureMavenCentralMetadata)

        // add empty javadocs (no need for MPP root publication which publishes only pom file)
        if (it.name != 'kotlinMultiplatform') {
            it.artifact(javadocJar)
        }
<<<<<<< HEAD

        // disable metadata everywhere, but in native and js modules
        def type = it.name
        if (type == 'maven' || type == 'metadata' || type == 'jvm' || type == 'pluginMaven') {
            moduleDescriptorGenerator = null
        }
=======
>>>>>>> d4025534
    }
}<|MERGE_RESOLUTION|>--- conflicted
+++ resolved
@@ -71,14 +71,5 @@
         if (it.name != 'kotlinMultiplatform') {
             it.artifact(javadocJar)
         }
-<<<<<<< HEAD
-
-        // disable metadata everywhere, but in native and js modules
-        def type = it.name
-        if (type == 'maven' || type == 'metadata' || type == 'jvm' || type == 'pluginMaven') {
-            moduleDescriptorGenerator = null
-        }
-=======
->>>>>>> d4025534
     }
 }